from typing import List, Set, Optional, Union, Tuple
from game import (
    GroupAction,
    ClampAction,
    MoveAction,
    Group,
    Clamp,
    CompressionGame,
    print_state,
)
from solver import GameSolver, GameState
from copy import deepcopy
import heapq
from collections import defaultdict
from itertools import product
from copy import deepcopy
from game import print_all_layers, print_state
import time
import threading
import argparse
import sys

MAX_DEPTH = 10


# After solving, you can plot the losses:


def find_possible_groups(
    state: List[Union[int, Group, Clamp]], allow_zero: bool = False
) -> List[GroupAction]:
    """Find group actions based on repeating patterns (2-4 elements)

    Args:
        allow_zero: If True, allows patterns containing 0 (hole)
    """
    actions = []
    state_arr = state
    n = len(state_arr)

    non_zero_elements = [(i, e) for i, e in enumerate(state_arr) if e != 0]
    if (
        len(non_zero_elements) == 2
        and abs(non_zero_elements[0][0] - non_zero_elements[1][0])
        == 1  # Adjacent positions
        and isinstance(non_zero_elements[0][1], Clamp)
        and isinstance(non_zero_elements[1][1], Clamp)
        and non_zero_elements[0][1].contents == non_zero_elements[1][1].contents
    ):
        return [GroupAction(non_zero_elements[0][0], 2)]

    # Check all possible group lengths from 2 to 4
    for length in range(2, 5):
        # Check all possible starting positions
        for i in range(n - length + 1):
            # Extract current potential group
            pattern = []
            valid = True
            current_section = state_arr[i : i + length]

            for e in state_arr[i : i + length]:
                if isinstance(e, (Clamp)):
                    # Use group/clamp contents for pattern matching
                    pattern.append(repr(e))
                elif isinstance(e, int):
                    # Check zero allowance
                    if not allow_zero and e == 0:
                        valid = False
                        break
                    pattern.append(e)
                else:
                    valid = False
                    break

            # print(pattern)

            if not valid or len(pattern) != length:
                continue

            pattern = tuple(pattern)

            # Skip if any element is already grouped/clamped or contains 0 (when disabled)
            # if not all(isinstance(e, int) and (allow_zero or e != 0) for e in current_section):
            #     continue

            # pattern = tuple(current_section)

            # Check if this pattern appears again elsewhere
            has_duplicate = False
            for j in range(n - length + 1):
                if j == i:
                    continue  # Skip original position

                compare_pattern = []
                for e in state_arr[j : j + length]:
                    if isinstance(e, (Group, Clamp)):
                        compare_pattern.append(repr(e))
                    elif isinstance(e, int):
                        if not allow_zero and e == 0:
                            compare_pattern = None
                            break
                        compare_pattern.append(e)
                    else:
                        compare_pattern = None
                        break

                if compare_pattern and tuple(compare_pattern) == pattern:
                    has_duplicate = True
                    break

            if has_duplicate:
                actions.append(GroupAction(i, length))

    return actions


def find_possible_clamps(
    state: List[Union[int, Group, Clamp]], unlocked_clamps: Set[tuple]
) -> List[ClampAction]:
    """Find all possible clamp actions in current state"""
    actions = []
    print("Unlocked clamps: ", unlocked_clamps)
    # Remove the global game reference
    # Get all groups in the state
    groups = [(i, g) for i, g in enumerate(state) if isinstance(g, Group)]

    # If only 2 groups remain, allow clamping them regardless of unlocked patterns
    if len(groups) == 2 and groups[0][1].contents == groups[1][1].contents:
        # Add clamp action starting at the first group's position
        return [ClampAction(groups[0][0], 2)]

    # Otherwise, proceed with normal unlocked clamp checking
    for contents in unlocked_clamps:
        size = len(contents) if isinstance(contents, tuple) else 1
        for i in range(len(state) - size + 1):
            elements = state[i : i + size]
            if all(isinstance(e, Group) for e in elements):
                if all(e.contents == contents for e in elements):
                    actions.append(ClampAction(i, size))
    return actions


def find_possible_moves(state: GameState) -> List[MoveAction]:
    """Find all possible move actions in current state"""
    actions = []
    for i in range(len(state)):
        if isinstance(state[i], Clamp):
            if i > 0 and state[i - 1] == 0:
                actions.append(MoveAction(i, -1))
            if i < len(state) - 1 and state[i + 1] == 0:
                actions.append(MoveAction(i, 1))
    return actions


def group_moves_by_position(moves: List[MoveAction]) -> List[Set[MoveAction]]:
    """
    Creates sets of compatible moves from different positions.
    Each set contains at most one move from each position.

    Args:
        moves: List of MoveAction objects to analyze

    Returns:
        List of sets, where each set contains compatible MoveAction objects
    """
    # First group moves by position
    position_groups = defaultdict(list)
    for move in moves:
        position_groups[move.position].append(move)

    # Generate all possible combinations
    result = []

    # Get all possible combinations of moves from different positions
    for combination in product(*position_groups.values()):
        result.append(set(combination))

    return result


class DFSSolver(GameSolver):
    def __init__(
        self,
        initial_state: List[int],
        hole_idx: Optional[int] = None,
        preserve_moves_on_change: bool = True,
        max_calls: Optional[int] = None,
    ):
        super().__init__(initial_state, hole_idx)
        self.best_solution = None
        self.best_loss = float("inf")
        self.visited_states = set()
        self.original_initial_state = initial_state.copy()
        self.total_calls = 0
        self.max_calls = max_calls
        self.preserve_moves_on_change = preserve_moves_on_change
        # Add loss tracking
        self.loss_history = []  # Will store tuples of (total_loss, current_loss)

    def find_compatible_groups(
        self, actions: List[GroupAction]
    ) -> List[Set[GroupAction]]:
        """Find sets of non-conflicting group actions that can be applied together"""
        result = []

        for base_action in actions:
            compatible = {base_action}

            for other_action in actions:
                if other_action == base_action:
                    continue

                conflicts = False
                for existing_action in compatible:
                    if existing_action.conflicts_with(other_action):
                        conflicts = True
                        break

                if not conflicts:
                    compatible.add(other_action)

            if compatible not in result:
                result.append(compatible)

        return result

    def find_compatible_clamps(
        self, actions: List[ClampAction]
    ) -> List[Set[ClampAction]]:
        """Find sets of non-conflicting clamp actions that can be applied together"""
        result = []

        for base_action in actions:
            compatible = {base_action}
            for other_action in actions:
                if other_action == base_action:
                    continue

                conflicts = False
                for existing_action in compatible:
                    if existing_action.conflicts_with(other_action):
                        conflicts = True
                        break

                if not conflicts:
                    compatible.add(other_action)

            if compatible not in result:
                result.append(compatible)

        return result

    def solve_dfs(
        self,
        game: CompressionGame,
        current_depth: int,
        branch_idx: int,
        max_depth: int,
        lookahead: int,
        visited_states: Set[Tuple[int, ...]],
        desired_loss: int = 0,
    ) -> Optional[GameState]:
        self.total_calls += 1

        # Check if we've exceeded our call budget
        if self.max_calls and self.total_calls >= self.max_calls:
            print(f"\nReached maximum call budget of {self.max_calls}")
            return None

        # Record losses
        self.loss_history.append((game.total_loss, game.get_loss()))

        if self.total_calls % 10 == 0:  # Print progress every 10 calls
            print(f"\nRecursive calls so far: {self.total_calls}")

        time.sleep(0.1)  # Add small delay to slow down recursion

        # Add check for initial state change
        current_global_state = CompressionGame.get_global_initial_state()
        if current_global_state != self.original_initial_state:
            print("\n=== Initial State Change Detected! ===")
            # Add a marker in the loss history
            self.loss_history.append(
                (
                    self.total_calls,
                    game.total_loss,
                    game.get_loss(),
                    current_global_state,
                )
            )
            # self.original_initial_state = deepcopy(current_global_state)

            print(f"Original: {self.original_initial_state}")
            print(f"Changed to: {current_global_state}")
            print(f"Current depth: {current_depth}")
            print(f"Current moves: {game.moves}")
            print(f"Current state: {game.state}")
            print(f"Current loss: {game.total_loss}")
            print(f"Total calls: {self.total_calls}")

            print("\n=== Current Progress Before Reset ===")
            print("Visited states:", self.visited_states)
            print("Current game state:", game.state)
            print("Current layers:")
            print_all_layers(game.layers[1:], game.hole_idx)

            # Create new game with changed initial state
            new_game = CompressionGame(current_global_state, game.hole_idx)

            if self.preserve_moves_on_change:
                # Try to replay the moves that worked before
                valid_moves = []
                print("\n=== Replaying Valid Moves with New Initial State ===")
                for move in game.moves:
                    try:
                        new_game.step(move)
                        valid_moves.append(move)
                        print(f"Successfully replayed: {move}")
                        print(f"New state: {new_game.state}")
                    except ValueError as e:
                        print(f"Move {move} is no longer valid with new initial state")
                        break
            else:
                print("\n=== Starting Fresh with New Initial State ===")

            # Update solver's reference to new initial state
            self.original_initial_state = current_global_state.copy()

            # Clear visited states since we're starting fresh
            visited_states.clear()

            print("\n=== Continuing Search from Last Valid State ===")
            return self.solve_dfs(
                new_game,
                current_depth,
                branch_idx,
                max_depth,
                lookahead,
                visited_states,
                0,
            )

        if game.get_loss() == desired_loss:
            print("Found solution:", game.state)
            return game

        state_tuple = tuple(game.state)
        if state_tuple in visited_states:
            print(f"State {state_tuple} already visited")
            return None

        visited_states.add(state_tuple)

        print(f"\nDepth {current_depth}.{branch_idx} - Current state: {game.state}")
        print(f"Current loss: {game.total_loss}")
        print(f"Current moves: {game.moves}")

        # 1. Try all possible group actions first
        print("===Considering group actions====")
        state = game.state
        group_moves = find_possible_groups(state)
        print(f"\tFound {len(group_moves)} possible group moves")
        for group_move in group_moves:
            print(f"\t\tGroup move: {group_move}")

        # game_freeze = deepcopy(game)
        group_sets = self.find_compatible_groups(group_moves)
        print(f"\tFound {len(group_sets)} possible group sets")
        for group_set in group_sets:
            print(f"\t\tGroup set: {group_set}")

        if len(group_sets) > 0:
            print("===Applying group actions====")

            for i, group_set in enumerate(group_sets):
                game_freeze = deepcopy(game)
                print(f"\t\tApplying group set: {group_set}")
                for group_move in group_set:
                    game_freeze.step(group_move)
                    print(f"\t\t\tApplied group move: {group_move}")
                    print(f"\t\t\tNew state: {game_freeze.state}")

                # Recursively solve the game
                solution = self.solve_dfs(
                    game_freeze,
                    current_depth + 1,
                    i,
                    max_depth,
                    lookahead,
                    visited_states,
                    desired_loss,
                )
                if solution:
                    return solution

        print("===Considering clamp actions====")

        clamp_moves = find_possible_clamps(state, game.unlocked_clamps)
        clamp_sets = self.find_compatible_clamps(clamp_moves)
        print(f"\tFound {len(clamp_moves)} possible clamp moves")
        if len(clamp_sets) > 0 and len(clamp_sets[0]) > 0:
            print("===Applying clamp actions====")
            for i, clamp_set in enumerate(clamp_sets):
                print(f"\t\tClamp set: {clamp_set}")
                game_freeze = deepcopy(game)
                for clamp_move in clamp_set:
                    print(f"\t\t\tApplying clamp move: {clamp_move}")
                    game_freeze.step(clamp_move)
                    print(f"\t\t\tNew state: {game_freeze.state}")

                    # Recursively solve the game
                solution = self.solve_dfs(
                    game_freeze,
                    current_depth + 1,
                    i,
                    max_depth,
                    lookahead,
                    visited_states,
                    desired_loss,
                )
                if solution:
                    return solution

        print("===Considering move actions====")
        moves = find_possible_moves(state)
        move_sets = group_moves_by_position(moves)
        print(f"\tFound {len(move_sets)} possible move moves")
        # if len(move_sets) > 0:
        #     print("===Applying move actions====")
        #     for i, move_set in enumerate(move_sets):
        #         print(f"\t\tMove set: {move_set}")
        #         game_freeze = deepcopy(game)
        #         for move in move_set:
        #           print(f"\t\t\tApplying move: {move} \n\t\t\t to game: {game_freeze.state}")
        #           game_freeze.step(move)
        #           print(f"\t\t\tNew state: {game_freeze.state}")

        #         solution = self.solve_dfs(game_freeze, current_depth+1, i, max_depth, 2)
        #         if solution:
        #             return solution
        print("Starting with state: ", game.state)
        for move in moves:
            print(f"===Applying move: {move}====")
            game_freeze = deepcopy(game)
            game_freeze.step(move)
            solution = self.solve_dfs(
                game_freeze,
                current_depth + 1,
                0,
                max_depth,
                2,
                visited_states,
                desired_loss,
            )
            if solution:
                return solution


def change_initial_state(delay: float, new_state: List[int]):
    def _change():
        CompressionGame.set_global_initial_state(new_state)
        print(f"\nState changed after {delay}s to: {new_state}")

    return _change


def run_solver(
    initial_states_and_times: List[Tuple[List[int], float]],
    hole_idx: int,
    max_calls: int = 500,
    desired_loss=0,
):
    """
    Run solver with scheduled state changes.

    Args:
        initial_states_and_times: List of (state_array, change_time) tuples
        hole_idx: Index of the hole in the initial state
        max_calls: Maximum number of solver calls allowed
    """
    # Sort by time to ensure changes happen in order
    state_changes = sorted(initial_states_and_times, key=lambda x: x[1])

    # Initialize with first state
    initial_state = state_changes[0][0]
    game = CompressionGame(initial_state, hole_idx)

    # Set up state change timers
    timers = []
    for state, delay in state_changes[1:]:  # Skip first state as it's the initial one
        timer = threading.Timer(delay, change_initial_state(delay, state))
        timers.append(timer)

    # Create and configure solver
    solver = DFSSolver(
        game.state, hole_idx, preserve_moves_on_change=True, max_calls=max_calls
    )

    # Start all timers
    for timer in timers:
        timer.start()

    # Start solving
    solution = solver.solve_dfs(
        game,
        0,
        0,
        max_depth=20,
        lookahead=3,
        visited_states=set(),
        desired_loss=desired_loss,
    )

    print("\n=== Final Results ===")
    print("Visited states: ", solver.visited_states)
    print("Final moves: ", solution.moves if solution else [])
    print("Total calls: ", solver.total_calls)
    print(f"Solution: {solution}")
    if solution:
        print("Layers:", solution.layers)
        print_all_layers(solution.layers[1:], hole_idx)

    return solver, solution


if __name__ == "__main__":
    # Example usage with state changes
    if len(sys.argv) > 1:
        test_case = sys.argv[1]
    else:
        print("No test_case provided")
    try:
        if test_case == "1-easy":
            state_changes = [
                ([0, 1, 1, 0, 1, 1, 0, 0], 0),  # Initial state
            ]
            hole_idx = 3
            desired_loss = 0
        elif test_case == "1-medium":
            state_changes = [
                ([1, 1, 1, 0, 1, 1, 0, 1], 0),  # Initial state
            ]
            hole_idx = 3
            desired_loss = 0
        elif test_case == "1-hard":
            state_changes = [
                (2 * [0, 1, 1, 0, 1, 1, 0], 0),  # Initial state
            ]
            hole_idx = 3
            desired_loss = 0
        elif test_case == "1-unsolvable":
            state_changes = [
                (
                    [0, 1, 1, 1, 0, 1, 1, 0, 1, 0, 1, 0, 1, 1],
                    0,
                ),  # Initial state. Note changingjust one digit here will make this state easy. which one will it be?
            ]
            hole_idx = 3
            desired_loss = 2  # this will not solve within 500 state calls and is an example of a state with likely no desired_loss=0 solution.
        elif test_case == "3-easy":
            state_changes = [
                ([1, 1, 1, 0, 1, 1, 0, 1], 0),  # Initial state
                ([1, 1, 1, 0, 1, 1, 1, 0], 0.8),  # First change after 0.8 seconds
                ([1, 1, 1, 0, 1, 1, 1, 1], 2.5),  # Second change after 2.5 seconds
            ]

            hole_idx = 3
            desired_loss = 0
        else:
            print(
                f"could not find test case of name {test_case}. Run `cat dfs_solver.py` to see available test cases or add your own."
            )
            raise ValueError(
                f"could not find test case of name {test_case}. Run `cat dfs_solver.py` to see available test cases or add your own."
            )

<<<<<<< HEAD
        solver, solution = run_solver(
            initial_states_and_times=state_changes,
            hole_idx=hole_idx,
            max_calls=500,
            desired_loss=desired_loss,
=======
    if test_case == "1-easy":
        state_changes = [
            ([0, 1, 1, 0, 1, 1, 0, 0], 0),  # Initial state
        ]
        hole_idx = 3
        desired_loss = 0
    elif test_case == "1-medium":
        state_changes = [
            ([1, 1, 1, 0, 1, 1, 0, 1], 0),  # Initial state
        ]
        hole_idx = 3
    elif test_case == "1-hard":
        state_changes = [
            (2 * [0, 1, 1, 0, 1, 1, 0], 0),  # Initial state
        ]
        hole_idx = 3
        desired_loss = 0
    elif test_case == "1-unsolvable":
        state_changes = [
            (
                [0, 1, 1, 1, 0, 1, 1, 0, 1, 0, 1, 0, 1, 1],
                0,
            ),  # Initial state. Note changingjust one digit here will make this state easy. which one will it be?
        ]
        hole_idx = 3
        desired_loss = 2  # this will not solve within 500 state calls and is an example of a state with likely no desired_loss=0 solution.
    elif test_case == "3-easy":
        state_changes = [
            ([1, 1, 1, 0, 1, 1, 0, 1], 0),  # Initial state
            ([1, 1, 1, 0, 1, 1, 1, 0], 0.8),  # First change after 0.8 seconds
            ([1, 1, 1, 0, 1, 1, 1, 1], 2.5),  # Second change after 2.5 seconds
        ]

        hole_idx = 3
        desired_loss = 0
    else:
        print(
            f"could not find test case of name {test_case}. Run `cat dfs_solver.py` to see available test cases or add your own."
>>>>>>> 46e019be
        )
        # plot_solver_losses(solver, first_state=state_changes[0][0])
        from plotter import plot_solver_losses_ascii

        plot_solver_losses_ascii(
            solver, first_state=state_changes[0][0], width=250, height=35
        )
    except Exception as e:
        raise Exception(str(e))<|MERGE_RESOLUTION|>--- conflicted
+++ resolved
@@ -574,53 +574,12 @@
                 f"could not find test case of name {test_case}. Run `cat dfs_solver.py` to see available test cases or add your own."
             )
 
-<<<<<<< HEAD
         solver, solution = run_solver(
             initial_states_and_times=state_changes,
             hole_idx=hole_idx,
             max_calls=500,
             desired_loss=desired_loss,
-=======
-    if test_case == "1-easy":
-        state_changes = [
-            ([0, 1, 1, 0, 1, 1, 0, 0], 0),  # Initial state
-        ]
-        hole_idx = 3
-        desired_loss = 0
-    elif test_case == "1-medium":
-        state_changes = [
-            ([1, 1, 1, 0, 1, 1, 0, 1], 0),  # Initial state
-        ]
-        hole_idx = 3
-    elif test_case == "1-hard":
-        state_changes = [
-            (2 * [0, 1, 1, 0, 1, 1, 0], 0),  # Initial state
-        ]
-        hole_idx = 3
-        desired_loss = 0
-    elif test_case == "1-unsolvable":
-        state_changes = [
-            (
-                [0, 1, 1, 1, 0, 1, 1, 0, 1, 0, 1, 0, 1, 1],
-                0,
-            ),  # Initial state. Note changingjust one digit here will make this state easy. which one will it be?
-        ]
-        hole_idx = 3
-        desired_loss = 2  # this will not solve within 500 state calls and is an example of a state with likely no desired_loss=0 solution.
-    elif test_case == "3-easy":
-        state_changes = [
-            ([1, 1, 1, 0, 1, 1, 0, 1], 0),  # Initial state
-            ([1, 1, 1, 0, 1, 1, 1, 0], 0.8),  # First change after 0.8 seconds
-            ([1, 1, 1, 0, 1, 1, 1, 1], 2.5),  # Second change after 2.5 seconds
-        ]
-
-        hole_idx = 3
-        desired_loss = 0
-    else:
-        print(
-            f"could not find test case of name {test_case}. Run `cat dfs_solver.py` to see available test cases or add your own."
->>>>>>> 46e019be
-        )
+
         # plot_solver_losses(solver, first_state=state_changes[0][0])
         from plotter import plot_solver_losses_ascii
 
